--- conflicted
+++ resolved
@@ -21,17 +21,13 @@
 from bot_types import benefit_names, province_codes
 
 # Import the NFZ API functions
-<<<<<<< HEAD
 from twilio_sms import TwilioSMS
-from nfz_api import find_available_visits, format_visit_results, find_province_for_locality
 
 # Configure logging to reduce verbosity
 logging.basicConfig(level=logging.WARNING)
 logging.getLogger('agents').setLevel(logging.WARNING)
 logging.getLogger('openai').setLevel(logging.WARNING)
-=======
 from nfz_api import find_available_visits, format_visit_results, verify_locality_province, find_province_for_locality
->>>>>>> 3d9820bb
 
 load_dotenv()
 
@@ -66,41 +62,25 @@
 @function_tool(
     name_override="visits", description_override="Lookup visits at the National Health Fund (NFZ)."
 )
-<<<<<<< HEAD
 async def visits(medical_service: benefit_names, locality: str) -> str:
-=======
-async def visits(medical_service: benefit_names, locality: str, user_name: str) -> str:
->>>>>>> 3d9820bb
     """
     Look up available medical visits in the National Health Fund (NFZ)
     
     Args:
         medical_service: Type of medical service needed
         locality: Locality or city name
-<<<<<<< HEAD
-=======
-        user_name: Name of the user requesting the visit
->>>>>>> 3d9820bb
         
     Returns:
         Information about available visits
     """
-<<<<<<< HEAD
     print(f"Looking up visits for {medical_service} in {locality}")
-=======
-    print(f"Looking up visits for {medical_service} in {locality} for {user_name}")
->>>>>>> 3d9820bb
     
     try:
         # First find the province code for the locality
         province_result = await find_province_for_locality(locality)
         
         if not province_result["found"]:
-<<<<<<< HEAD
             return f"Sorry, I couldn't find your city '{locality}' in our system. Please check the spelling or try a nearby larger city."
-=======
-            return f"Sorry {user_name}, I couldn't find your city '{locality}' in our system. Please check the spelling or try a nearby larger city."
->>>>>>> 3d9820bb
         
         province_code = province_result["province_code"]
         province_name = province_result["province_name"]
@@ -118,7 +98,6 @@
         
         # Format the results
         result = format_visit_results(queues)
-<<<<<<< HEAD
         
         # Count the number of visits found
         visit_count = len(queues) if queues else 0
@@ -131,13 +110,6 @@
     except Exception as e:
         print(f"Error querying NFZ API: {e}")
         return f"Sorry, I couldn't find any available visits at this time. Please try again later or call our help line."
-=======
-        return f"Hello {user_name}, I found these available appointments for {medical_service} in {locality}, {province_name}:\n\n{result}"
-    
-    except Exception as e:
-        print(f"Error querying NFZ API: {e}")
-        return f"Sorry {user_name}, I couldn't find any available visits at this time. Please try again later or call our help line."
->>>>>>> 3d9820bb
 
 @function_tool(
     name_override="send_sms_summary", description_override="Send a summary of available visits via SMS."
@@ -186,16 +158,9 @@
     
     Keep your messages short and use simple language. Speak slowly and clearly. Avoid complicated terms. Repeat important information.
     
-<<<<<<< HEAD
     You need to gather two pieces of information:    
     1. What type of doctor they need to see
     2. What city they live in
-=======
-    You need to gather only three pieces of information:
-    1. The person's first name
-    2. What type of doctor they need to see
-    3. What city they live in
->>>>>>> 3d9820bb
     
     Important rules for voice interaction with seniors:
     - Ask only ONE question at a time
@@ -206,7 +171,6 @@
     - Confirm information before proceeding
     
     Follow this exact order:
-<<<<<<< HEAD
     1. First, introduce yourself briefly and ask what type of medical service they need
     2. Ask what city they live in
     
@@ -230,16 +194,6 @@
     Only send the SMS if the user explicitly confirms they want to receive it. Use phrases like "Would you like me to send these visit details to your phone via SMS?" to ask for confirmation.
     """,
     tools=[find_province, visits, send_sms_summary],
-=======
-    1. First, introduce yourself briefly and ask for their first name only
-    2. Thank them and ask what type of medical service they need
-    3. Ask what city they live in
-    
-    Once you have all three pieces of information, use the visits tool to find available appointments.
-    Present the results clearly, focusing on location, date and contact information.
-    """,
-    tools=[find_province, visits],
->>>>>>> 3d9820bb
 )
 
 async def main():
@@ -276,7 +230,6 @@
     
     # Main conversation loop
     while True:
-<<<<<<< HEAD
         # Get user input
         user_input = input("\nYou: ")
         
@@ -289,9 +242,6 @@
         print("\nProcessing your request...")
         start_time = time.time()
         
-=======
-        user_input = input("Enter your message: ")
->>>>>>> 3d9820bb
         with trace("NFZ Agent", group_id=conversation_id):
             input_items.append({"content": user_input, "role": "user"})
             
